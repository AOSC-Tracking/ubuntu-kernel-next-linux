--- conflicted
+++ resolved
@@ -635,11 +635,8 @@
 
 &adc {
 	status = "okay";
-<<<<<<< HEAD
-=======
 };
 
 &vhub {
 	status = "okay";
->>>>>>> 0ecfebd2
 };