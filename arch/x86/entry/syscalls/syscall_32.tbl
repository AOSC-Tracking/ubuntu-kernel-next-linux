--- conflicted
+++ resolved
@@ -396,7 +396,6 @@
 382	i386	pkey_free		sys_pkey_free			__ia32_sys_pkey_free
 383	i386	statx			sys_statx			__ia32_sys_statx
 384	i386	arch_prctl		sys_arch_prctl			__ia32_compat_sys_arch_prctl
-<<<<<<< HEAD
 385	i386	io_pgetevents		sys_io_pgetevents_time32	__ia32_compat_sys_io_pgetevents
 386	i386	rseq			sys_rseq			__ia32_sys_rseq
 # don't use numbers 387 through 392, add new calls at the end
@@ -430,10 +429,6 @@
 421	i386	rt_sigtimedwait_time64	sys_rt_sigtimedwait		__ia32_compat_sys_rt_sigtimedwait_time64
 422	i386	futex_time64		sys_futex			__ia32_sys_futex
 423	i386	sched_rr_get_interval_time64	sys_sched_rr_get_interval	__ia32_sys_sched_rr_get_interval
-=======
-385	i386	io_pgetevents		sys_io_pgetevents		__ia32_compat_sys_io_pgetevents
-386	i386	rseq			sys_rseq			__ia32_sys_rseq
 425	i386	io_uring_setup		sys_io_uring_setup		__ia32_sys_io_uring_setup
 426	i386	io_uring_enter		sys_io_uring_enter		__ia32_sys_io_uring_enter
-427	i386	io_uring_register	sys_io_uring_register		__ia32_sys_io_uring_register
->>>>>>> 21b4aa5d
+427	i386	io_uring_register	sys_io_uring_register		__ia32_sys_io_uring_register