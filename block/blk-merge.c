--- conflicted
+++ resolved
@@ -162,12 +162,7 @@
  * variables.
  */
 static bool bvec_split_segs(struct request_queue *q, struct bio_vec *bv,
-<<<<<<< HEAD
-		unsigned *nsegs, unsigned *last_seg_size,
-		unsigned *front_seg_size, unsigned *sectors, unsigned max_segs)
-=======
 		unsigned *nsegs, unsigned *sectors, unsigned max_segs)
->>>>>>> 0ecfebd2
 {
 	unsigned len = bv->bv_len;
 	unsigned total_len = 0;
@@ -189,37 +184,12 @@
 			break;
 	}
 
-<<<<<<< HEAD
-	if (!new_nsegs)
-		return !!len;
-
-	/* update front segment size */
-	if (!*nsegs) {
-		unsigned first_seg_size;
-
-		if (new_nsegs == 1)
-			first_seg_size = get_max_segment_size(q, bv->bv_offset);
-		else
-			first_seg_size = queue_max_segment_size(q);
-
-		if (*front_seg_size < first_seg_size)
-			*front_seg_size = first_seg_size;
-	}
-
-	/* update other varibles */
-	*last_seg_size = seg_size;
-	*nsegs += new_nsegs;
-	if (sectors)
-		*sectors += total_len >> 9;
-
-=======
 	if (new_nsegs) {
 		*nsegs += new_nsegs;
 		if (sectors)
 			*sectors += total_len >> 9;
 	}
 
->>>>>>> 0ecfebd2
 	/* split in the middle of the bvec if len != 0 */
 	return !!len;
 }
@@ -255,36 +225,11 @@
 				/* split in the middle of bvec */
 				bv.bv_len = (max_sectors - sectors) << 9;
 				bvec_split_segs(q, &bv, &nsegs,
-<<<<<<< HEAD
-						&seg_size,
-						&front_seg_size,
-=======
->>>>>>> 0ecfebd2
 						&sectors, max_segs);
 			}
 			goto split;
 		}
 
-<<<<<<< HEAD
-		if (bvprvp) {
-			if (seg_size + bv.bv_len > queue_max_segment_size(q))
-				goto new_segment;
-			if (!biovec_phys_mergeable(q, bvprvp, &bv))
-				goto new_segment;
-
-			seg_size += bv.bv_len;
-			bvprv = bv;
-			bvprvp = &bvprv;
-			sectors += bv.bv_len >> 9;
-
-			if (nsegs == 1 && seg_size > front_seg_size)
-				front_seg_size = seg_size;
-
-			continue;
-		}
-new_segment:
-=======
->>>>>>> 0ecfebd2
 		if (nsegs == max_segs)
 			goto split;
 
@@ -293,18 +238,9 @@
 
 		if (bv.bv_offset + bv.bv_len <= PAGE_SIZE) {
 			nsegs++;
-<<<<<<< HEAD
-			seg_size = bv.bv_len;
-			sectors += bv.bv_len >> 9;
-			if (nsegs == 1 && seg_size > front_seg_size)
-				front_seg_size = seg_size;
-		} else if (bvec_split_segs(q, &bv, &nsegs, &seg_size,
-				    &front_seg_size, &sectors, max_segs)) {
-=======
 			sectors += bv.bv_len >> 9;
 		} else if (bvec_split_segs(q, &bv, &nsegs, &sectors,
 				max_segs)) {
->>>>>>> 0ecfebd2
 			goto split;
 		}
 	}
@@ -319,13 +255,6 @@
 			bio = new;
 	}
 
-<<<<<<< HEAD
-	bio->bi_seg_front_size = front_seg_size;
-	if (seg_size > bio->bi_seg_back_size)
-		bio->bi_seg_back_size = seg_size;
-
-=======
->>>>>>> 0ecfebd2
 	return do_split ? new : NULL;
 }
 
@@ -380,22 +309,12 @@
 static unsigned int __blk_recalc_rq_segments(struct request_queue *q,
 					     struct bio *bio)
 {
-<<<<<<< HEAD
-	struct bio_vec bv, bvprv = { NULL };
-	int prev = 0;
-	unsigned int seg_size, nr_phys_segs;
-	unsigned front_seg_size;
-	struct bio *fbio, *bbio;
-=======
 	unsigned int nr_phys_segs = 0;
->>>>>>> 0ecfebd2
 	struct bvec_iter iter;
 	struct bio_vec bv;
 
 	if (!bio)
 		return 0;
-
-	front_seg_size = bio->bi_seg_front_size;
 
 	switch (bio_op(bio)) {
 	case REQ_OP_DISCARD:
@@ -406,48 +325,11 @@
 		return 1;
 	}
 
-<<<<<<< HEAD
-	fbio = bio;
-	seg_size = 0;
-	nr_phys_segs = 0;
-	for_each_bio(bio) {
-		bio_for_each_bvec(bv, bio, iter) {
-			if (prev) {
-				if (seg_size + bv.bv_len
-				    > queue_max_segment_size(q))
-					goto new_segment;
-				if (!biovec_phys_mergeable(q, &bvprv, &bv))
-					goto new_segment;
-
-				seg_size += bv.bv_len;
-				bvprv = bv;
-
-				if (nr_phys_segs == 1 && seg_size >
-						front_seg_size)
-					front_seg_size = seg_size;
-
-				continue;
-			}
-new_segment:
-			bvprv = bv;
-			prev = 1;
-			bvec_split_segs(q, &bv, &nr_phys_segs, &seg_size,
-					&front_seg_size, NULL, UINT_MAX);
-		}
-		bbio = bio;
-	}
-
-	fbio->bi_seg_front_size = front_seg_size;
-	if (seg_size > bbio->bi_seg_back_size)
-		bbio->bi_seg_back_size = seg_size;
-
-=======
 	for_each_bio(bio) {
 		bio_for_each_bvec(bv, bio, iter)
 			bvec_split_segs(q, &bv, &nr_phys_segs, NULL, UINT_MAX);
 	}
 
->>>>>>> 0ecfebd2
 	return nr_phys_segs;
 }
 
@@ -470,19 +352,8 @@
 static inline struct scatterlist *blk_next_sg(struct scatterlist **sg,
 		struct scatterlist *sglist)
 {
-<<<<<<< HEAD
-	struct bio_vec end_bv = { NULL }, nxt_bv;
-
-	if (bio->bi_seg_back_size + nxt->bi_seg_front_size >
-	    queue_max_segment_size(q))
-		return 0;
-
-	if (!bio_has_data(bio))
-		return 1;
-=======
 	if (!*sg)
 		return sglist;
->>>>>>> 0ecfebd2
 
 	/*
 	 * If the driver previously mapped a shorter list, we could see a
@@ -495,64 +366,9 @@
 	return sg_next(*sg);
 }
 
-<<<<<<< HEAD
-static inline struct scatterlist *blk_next_sg(struct scatterlist **sg,
-		struct scatterlist *sglist)
-{
-	if (!*sg)
-		return sglist;
-
-	/*
-	 * If the driver previously mapped a shorter list, we could see a
-	 * termination bit prematurely unless it fully inits the sg table
-	 * on each mapping. We KNOW that there must be more entries here
-	 * or the driver would be buggy, so force clear the termination bit
-	 * to avoid doing a full sg_init_table() in drivers for each command.
-	 */
-	sg_unmark_end(*sg);
-	return sg_next(*sg);
-}
-
 static unsigned blk_bvec_map_sg(struct request_queue *q,
 		struct bio_vec *bvec, struct scatterlist *sglist,
 		struct scatterlist **sg)
-{
-	unsigned nbytes = bvec->bv_len;
-	unsigned nsegs = 0, total = 0, offset = 0;
-
-	while (nbytes > 0) {
-		unsigned seg_size;
-		struct page *pg;
-		unsigned idx;
-
-		*sg = blk_next_sg(sg, sglist);
-
-		seg_size = get_max_segment_size(q, bvec->bv_offset + total);
-		seg_size = min(nbytes, seg_size);
-
-		offset = (total + bvec->bv_offset) % PAGE_SIZE;
-		idx = (total + bvec->bv_offset) / PAGE_SIZE;
-		pg = bvec_nth_page(bvec->bv_page, idx);
-
-		sg_set_page(*sg, pg, seg_size, offset);
-
-		total += seg_size;
-		nbytes -= seg_size;
-		nsegs++;
-	}
-
-	return nsegs;
-}
-
-static inline void
-__blk_segment_map_sg(struct request_queue *q, struct bio_vec *bvec,
-		     struct scatterlist *sglist, struct bio_vec *bvprv,
-		     struct scatterlist **sg, int *nsegs)
-=======
-static unsigned blk_bvec_map_sg(struct request_queue *q,
-		struct bio_vec *bvec, struct scatterlist *sglist,
-		struct scatterlist **sg)
->>>>>>> 0ecfebd2
 {
 	unsigned nbytes = bvec->bv_len;
 	unsigned nsegs = 0, total = 0;
@@ -562,23 +378,6 @@
 		unsigned len = min(get_max_segment_size(q, offset), nbytes);
 		struct page *page = bvec->bv_page;
 
-<<<<<<< HEAD
-	if (*sg) {
-		if ((*sg)->length + nbytes > queue_max_segment_size(q))
-			goto new_segment;
-		if (!biovec_phys_mergeable(q, bvprv, bvec))
-			goto new_segment;
-
-		(*sg)->length += nbytes;
-	} else {
-new_segment:
-		if (bvec->bv_offset + bvec->bv_len <= PAGE_SIZE) {
-			*sg = blk_next_sg(sg, sglist);
-			sg_set_page(*sg, bvec->bv_page, nbytes, bvec->bv_offset);
-			(*nsegs) += 1;
-		} else
-			(*nsegs) += blk_bvec_map_sg(q, bvec, sglist, sg);
-=======
 		/*
 		 * Unfortunately a fair number of drivers barf on scatterlists
 		 * that have an offset larger than PAGE_SIZE, despite other
@@ -596,7 +395,6 @@
 		total += len;
 		nbytes -= len;
 		nsegs++;
->>>>>>> 0ecfebd2
 	}
 
 	return nsegs;
@@ -639,13 +437,6 @@
 	struct bio_vec uninitialized_var(bvec), bvprv = { NULL };
 	struct bvec_iter iter;
 	int nsegs = 0;
-<<<<<<< HEAD
-
-	for_each_bio(bio)
-		bio_for_each_bvec(bvec, bio, iter)
-			__blk_segment_map_sg(q, &bvec, sglist, &bvprv, sg,
-					     &nsegs);
-=======
 	bool new_bio = false;
 
 	for_each_bio(bio) {
@@ -671,7 +462,6 @@
 			new_bio = true;
 		}
 	}
->>>>>>> 0ecfebd2
 
 	return nsegs;
 }
@@ -818,11 +608,6 @@
 				struct request *next)
 {
 	int total_phys_segments;
-<<<<<<< HEAD
-	unsigned int seg_size =
-		req->biotail->bi_seg_back_size + next->bio->bi_seg_front_size;
-=======
->>>>>>> 0ecfebd2
 
 	if (req_gap_back_merge(req, next->bio))
 		return 0;
