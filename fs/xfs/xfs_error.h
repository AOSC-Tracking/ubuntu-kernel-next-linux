--- conflicted
+++ resolved
@@ -106,12 +106,8 @@
  */
 #define XFS_ERRTAG_DROP_WRITES				28
 #define XFS_ERRTAG_LOG_BAD_CRC				29
-<<<<<<< HEAD
-#define XFS_ERRTAG_MAX					30
-=======
 #define XFS_ERRTAG_LOG_ITEM_PIN				30
 #define XFS_ERRTAG_MAX					31
->>>>>>> bb176f67
 
 /*
  * Random factors for above tags, 1 means always, 2 means 1/2 time, etc.
@@ -146,10 +142,7 @@
 #define XFS_RANDOM_AG_RESV_CRITICAL			4
 #define XFS_RANDOM_DROP_WRITES				1
 #define XFS_RANDOM_LOG_BAD_CRC				1
-<<<<<<< HEAD
-=======
 #define XFS_RANDOM_LOG_ITEM_PIN				1
->>>>>>> bb176f67
 
 #ifdef DEBUG
 extern int xfs_errortag_init(struct xfs_mount *mp);
