/* SPDX-License-Identifier: GPL-2.0 WITH Linux-syscall-note */
#ifndef _UAPI_LINUX_FANOTIFY_H
#define _UAPI_LINUX_FANOTIFY_H

#include <linux/types.h>

/* the following events that user-space can register for */
#define FAN_ACCESS		0x00000001	/* File was accessed */
#define FAN_MODIFY		0x00000002	/* File was modified */
#define FAN_ATTRIB		0x00000004	/* Metadata changed */
#define FAN_CLOSE_WRITE		0x00000008	/* Writtable file closed */
#define FAN_CLOSE_NOWRITE	0x00000010	/* Unwrittable file closed */
#define FAN_OPEN		0x00000020	/* File was opened */
#define FAN_MOVED_FROM		0x00000040	/* File was moved from X */
#define FAN_MOVED_TO		0x00000080	/* File was moved to Y */
#define FAN_CREATE		0x00000100	/* Subfile was created */
#define FAN_DELETE		0x00000200	/* Subfile was deleted */
#define FAN_DELETE_SELF		0x00000400	/* Self was deleted */
#define FAN_MOVE_SELF		0x00000800	/* Self was moved */
#define FAN_OPEN_EXEC		0x00001000	/* File was opened for exec */

#define FAN_Q_OVERFLOW		0x00004000	/* Event queued overflowed */
#define FAN_FS_ERROR		0x00008000	/* Filesystem error */

#define FAN_OPEN_PERM		0x00010000	/* File open in perm check */
#define FAN_ACCESS_PERM		0x00020000	/* File accessed in perm check */
#define FAN_OPEN_EXEC_PERM	0x00040000	/* File open/exec in perm check */

#define FAN_EVENT_ON_CHILD	0x08000000	/* Interested in child events */

#define FAN_ONDIR		0x40000000	/* Event occurred against dir */

/* helper events */
#define FAN_CLOSE		(FAN_CLOSE_WRITE | FAN_CLOSE_NOWRITE) /* close */
#define FAN_MOVE		(FAN_MOVED_FROM | FAN_MOVED_TO) /* moves */

/* flags used for fanotify_init() */
#define FAN_CLOEXEC		0x00000001
#define FAN_NONBLOCK		0x00000002

/* These are NOT bitwise flags.  Both bits are used together.  */
#define FAN_CLASS_NOTIF		0x00000000
#define FAN_CLASS_CONTENT	0x00000004
#define FAN_CLASS_PRE_CONTENT	0x00000008

/* Deprecated - do not use this in programs and do not add new flags here! */
#define FAN_ALL_CLASS_BITS	(FAN_CLASS_NOTIF | FAN_CLASS_CONTENT | \
				 FAN_CLASS_PRE_CONTENT)

#define FAN_UNLIMITED_QUEUE	0x00000010
#define FAN_UNLIMITED_MARKS	0x00000020
#define FAN_ENABLE_AUDIT	0x00000040

/* Flags to determine fanotify event format */
#define FAN_REPORT_PIDFD	0x00000080	/* Report pidfd for event->pid */
#define FAN_REPORT_TID		0x00000100	/* event->pid is thread id */
#define FAN_REPORT_FID		0x00000200	/* Report unique file id */
#define FAN_REPORT_DIR_FID	0x00000400	/* Report unique directory id */
#define FAN_REPORT_NAME		0x00000800	/* Report events with name */

/* Convenience macro - FAN_REPORT_NAME requires FAN_REPORT_DIR_FID */
#define FAN_REPORT_DFID_NAME	(FAN_REPORT_DIR_FID | FAN_REPORT_NAME)

/* Deprecated - do not use this in programs and do not add new flags here! */
#define FAN_ALL_INIT_FLAGS	(FAN_CLOEXEC | FAN_NONBLOCK | \
				 FAN_ALL_CLASS_BITS | FAN_UNLIMITED_QUEUE |\
				 FAN_UNLIMITED_MARKS)

/* flags used for fanotify_modify_mark() */
#define FAN_MARK_ADD		0x00000001
#define FAN_MARK_REMOVE		0x00000002
#define FAN_MARK_DONT_FOLLOW	0x00000004
#define FAN_MARK_ONLYDIR	0x00000008
/* FAN_MARK_MOUNT is		0x00000010 */
#define FAN_MARK_IGNORED_MASK	0x00000020
#define FAN_MARK_IGNORED_SURV_MODIFY	0x00000040
#define FAN_MARK_FLUSH		0x00000080
/* FAN_MARK_FILESYSTEM is	0x00000100 */

/* These are NOT bitwise flags.  Both bits can be used togther.  */
#define FAN_MARK_INODE		0x00000000
#define FAN_MARK_MOUNT		0x00000010
#define FAN_MARK_FILESYSTEM	0x00000100

/* Deprecated - do not use this in programs and do not add new flags here! */
#define FAN_ALL_MARK_FLAGS	(FAN_MARK_ADD |\
				 FAN_MARK_REMOVE |\
				 FAN_MARK_DONT_FOLLOW |\
				 FAN_MARK_ONLYDIR |\
				 FAN_MARK_MOUNT |\
				 FAN_MARK_IGNORED_MASK |\
				 FAN_MARK_IGNORED_SURV_MODIFY |\
				 FAN_MARK_FLUSH)

/* Deprecated - do not use this in programs and do not add new flags here! */
#define FAN_ALL_EVENTS (FAN_ACCESS |\
			FAN_MODIFY |\
			FAN_CLOSE |\
			FAN_OPEN)

/*
 * All events which require a permission response from userspace
 */
/* Deprecated - do not use this in programs and do not add new flags here! */
#define FAN_ALL_PERM_EVENTS (FAN_OPEN_PERM |\
			     FAN_ACCESS_PERM)

/* Deprecated - do not use this in programs and do not add new flags here! */
#define FAN_ALL_OUTGOING_EVENTS	(FAN_ALL_EVENTS |\
				 FAN_ALL_PERM_EVENTS |\
				 FAN_Q_OVERFLOW)

#define FANOTIFY_METADATA_VERSION	3

struct fanotify_event_metadata {
	__u32 event_len;
	__u8 vers;
	__u8 reserved;
	__u16 metadata_len;
	__aligned_u64 mask;
	__s32 fd;
	__s32 pid;
};

#define FAN_EVENT_INFO_TYPE_FID		1
#define FAN_EVENT_INFO_TYPE_DFID_NAME	2
#define FAN_EVENT_INFO_TYPE_DFID	3
#define FAN_EVENT_INFO_TYPE_PIDFD	4
<<<<<<< HEAD
=======
#define FAN_EVENT_INFO_TYPE_ERROR	5
>>>>>>> df0cc57e

/* Variable length info record following event metadata */
struct fanotify_event_info_header {
	__u8 info_type;
	__u8 pad;
	__u16 len;
};

/*
 * Unique file identifier info record.
 * This structure is used for records of types FAN_EVENT_INFO_TYPE_FID,
 * FAN_EVENT_INFO_TYPE_DFID and FAN_EVENT_INFO_TYPE_DFID_NAME.
 * For FAN_EVENT_INFO_TYPE_DFID_NAME there is additionally a null terminated
 * name immediately after the file handle.
 */
struct fanotify_event_info_fid {
	struct fanotify_event_info_header hdr;
	__kernel_fsid_t fsid;
	/*
	 * Following is an opaque struct file_handle that can be passed as
	 * an argument to open_by_handle_at(2).
	 */
	unsigned char handle[0];
};

/*
 * This structure is used for info records of type FAN_EVENT_INFO_TYPE_PIDFD.
 * It holds a pidfd for the pid that was responsible for generating an event.
 */
struct fanotify_event_info_pidfd {
	struct fanotify_event_info_header hdr;
	__s32 pidfd;
};

<<<<<<< HEAD
=======
struct fanotify_event_info_error {
	struct fanotify_event_info_header hdr;
	__s32 error;
	__u32 error_count;
};

>>>>>>> df0cc57e
struct fanotify_response {
	__s32 fd;
	__u32 response;
};

/* Legit userspace responses to a _PERM event */
#define FAN_ALLOW	0x01
#define FAN_DENY	0x02
#define FAN_AUDIT	0x10	/* Bit mask to create audit record for result */

/* No fd set in event */
#define FAN_NOFD	-1
#define FAN_NOPIDFD	FAN_NOFD
#define FAN_EPIDFD	-2

/* Helper functions to deal with fanotify_event_metadata buffers */
#define FAN_EVENT_METADATA_LEN (sizeof(struct fanotify_event_metadata))

#define FAN_EVENT_NEXT(meta, len) ((len) -= (meta)->event_len, \
				   (struct fanotify_event_metadata*)(((char *)(meta)) + \
				   (meta)->event_len))

#define FAN_EVENT_OK(meta, len)	((long)(len) >= (long)FAN_EVENT_METADATA_LEN && \
				(long)(meta)->event_len >= (long)FAN_EVENT_METADATA_LEN && \
				(long)(meta)->event_len <= (long)(len))

#endif /* _UAPI_LINUX_FANOTIFY_H */<|MERGE_RESOLUTION|>--- conflicted
+++ resolved
@@ -126,10 +126,7 @@
 #define FAN_EVENT_INFO_TYPE_DFID_NAME	2
 #define FAN_EVENT_INFO_TYPE_DFID	3
 #define FAN_EVENT_INFO_TYPE_PIDFD	4
-<<<<<<< HEAD
-=======
 #define FAN_EVENT_INFO_TYPE_ERROR	5
->>>>>>> df0cc57e
 
 /* Variable length info record following event metadata */
 struct fanotify_event_info_header {
@@ -164,15 +161,12 @@
 	__s32 pidfd;
 };
 
-<<<<<<< HEAD
-=======
 struct fanotify_event_info_error {
 	struct fanotify_event_info_header hdr;
 	__s32 error;
 	__u32 error_count;
 };
 
->>>>>>> df0cc57e
 struct fanotify_response {
 	__s32 fd;
 	__u32 response;
