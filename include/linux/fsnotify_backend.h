--- conflicted
+++ resolved
@@ -101,11 +101,7 @@
 /* Events that can be reported to backends */
 #define ALL_FSNOTIFY_EVENTS (ALL_FSNOTIFY_DIRENT_EVENTS | \
 			     FS_EVENTS_POSS_ON_CHILD | \
-<<<<<<< HEAD
-			     FS_DELETE_SELF | FS_MOVE_SELF | FS_DN_RENAME | \
-=======
 			     FS_DELETE_SELF | FS_MOVE_SELF | \
->>>>>>> 754e0b0e
 			     FS_UNMOUNT | FS_Q_OVERFLOW | FS_IN_IGNORED | \
 			     FS_ERROR)
 
@@ -341,8 +337,6 @@
 	}
 }
 
-<<<<<<< HEAD
-=======
 /*
  * Index to merged marks iterator array that correlates to a type of watch.
  * The type of watched object can be deduced from the iterator type, but not
@@ -360,7 +354,6 @@
 };
 
 /* The type of object that a mark is attached to */
->>>>>>> 754e0b0e
 enum fsnotify_obj_type {
 	FSNOTIFY_OBJ_TYPE_ANY = -1,
 	FSNOTIFY_OBJ_TYPE_INODE,
