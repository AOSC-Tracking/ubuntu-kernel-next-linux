--- conflicted
+++ resolved
@@ -596,12 +596,7 @@
 	int i;
 
 	for (i = 0; i < NUM_Q_COUNTERS && q_counter_any(priv); i++)
-<<<<<<< HEAD
-		strcpy(data + (idx++) * ETH_GSTRING_LEN,
-		       q_stats_desc[i].format);
-=======
 		ethtool_puts(data, q_stats_desc[i].format);
->>>>>>> 0c383648
 
 	for (i = 0; i < NUM_DROP_RQ_COUNTERS && priv->drop_rq_q_counter; i++)
 		ethtool_puts(data, drop_rq_stats_desc[i].format);
@@ -612,14 +607,9 @@
 	int i;
 
 	for (i = 0; i < NUM_Q_COUNTERS && q_counter_any(priv); i++)
-<<<<<<< HEAD
-		data[idx++] = MLX5E_READ_CTR32_CPU(&priv->stats.qcnt,
-						   q_stats_desc, i);
-=======
 		mlx5e_ethtool_put_stat(data,
 				       MLX5E_READ_CTR32_CPU(&priv->stats.qcnt,
 							    q_stats_desc, i));
->>>>>>> 0c383648
 	for (i = 0; i < NUM_DROP_RQ_COUNTERS && priv->drop_rq_q_counter; i++)
 		mlx5e_ethtool_put_stat(
 			data, MLX5E_READ_CTR32_CPU(&priv->stats.qcnt,
@@ -2238,10 +2228,7 @@
 	{ MLX5E_DECLARE_PTP_CQ_STAT(struct mlx5e_ptp_cq_stats, abort) },
 	{ MLX5E_DECLARE_PTP_CQ_STAT(struct mlx5e_ptp_cq_stats, abort_abs_diff_ns) },
 	{ MLX5E_DECLARE_PTP_CQ_STAT(struct mlx5e_ptp_cq_stats, late_cqe) },
-<<<<<<< HEAD
-=======
 	{ MLX5E_DECLARE_PTP_CQ_STAT(struct mlx5e_ptp_cq_stats, lost_cqe) },
->>>>>>> 0c383648
 };
 
 static const struct counter_desc ptp_rq_stats_desc[] = {
