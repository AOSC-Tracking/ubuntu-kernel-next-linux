--- conflicted
+++ resolved
@@ -119,10 +119,7 @@
 	struct dm_rq_target_io *tio = info->tio;
 	unsigned int nr_bytes = info->orig->bi_iter.bi_size;
 	blk_status_t error = clone->bi_status;
-<<<<<<< HEAD
-=======
 	bool is_last = !clone->bi_next;
->>>>>>> bb176f67
 
 	bio_put(clone);
 
@@ -154,13 +151,9 @@
 	 * Do not use blk_end_request() here, because it may complete
 	 * the original request before the clone, and break the ordering.
 	 */
-<<<<<<< HEAD
-	blk_update_request(tio->orig, BLK_STS_OK, nr_bytes);
-=======
 	if (is_last)
  exit:
 		blk_update_request(tio->orig, BLK_STS_OK, tio->completed);
->>>>>>> bb176f67
 }
 
 static struct dm_rq_target_io *tio_from_request(struct request *rq)
