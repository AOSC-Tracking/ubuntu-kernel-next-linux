--- conflicted
+++ resolved
@@ -79,12 +79,8 @@
 
 config USB_MUSB_OMAP2PLUS
 	tristate "OMAP2430 and onwards"
-<<<<<<< HEAD
-	depends on ARCH_OMAP2PLUS && USB && OMAP_CONTROL_PHY
-=======
 	depends on ARCH_OMAP2PLUS && USB
 	depends on OMAP_CONTROL_PHY || !OMAP_CONTROL_PHY
->>>>>>> d525211f
 	select GENERIC_PHY
 
 config USB_MUSB_AM35X
