/*
 * Copyright 2020 Advanced Micro Devices, Inc.
 *
 * Permission is hereby granted, free of charge, to any person obtaining a
 * copy of this software and associated documentation files (the "Software"),
 * to deal in the Software without restriction, including without limitation
 * the rights to use, copy, modify, merge, publish, distribute, sublicense,
 * and/or sell copies of the Software, and to permit persons to whom the
 * Software is furnished to do so, subject to the following conditions:
 *
 * The above copyright notice and this permission notice shall be included in
 * all copies or substantial portions of the Software.
 *
 * THE SOFTWARE IS PROVIDED "AS IS", WITHOUT WARRANTY OF ANY KIND, EXPRESS OR
 * IMPLIED, INCLUDING BUT NOT LIMITED TO THE WARRANTIES OF MERCHANTABILITY,
 * FITNESS FOR A PARTICULAR PURPOSE AND NONINFRINGEMENT.  IN NO EVENT SHALL
 * THE COPYRIGHT HOLDER(S) OR AUTHOR(S) BE LIABLE FOR ANY CLAIM, DAMAGES OR
 * OTHER LIABILITY, WHETHER IN AN ACTION OF CONTRACT, TORT OR OTHERWISE,
 * ARISING FROM, OUT OF OR IN CONNECTION WITH THE SOFTWARE OR THE USE OR
 * OTHER DEALINGS IN THE SOFTWARE.
 *
 */

#define SWSMU_CODE_LAYER_L2

#include "amdgpu.h"
#include "amdgpu_smu.h"
#include "smu_v13_0.h"
#include "smu13_driver_if_v13_0_5.h"
#include "smu_v13_0_5_ppt.h"
#include "smu_v13_0_5_ppsmc.h"
#include "smu_v13_0_5_pmfw.h"
#include "smu_cmn.h"

/*
 * DO NOT use these for err/warn/info/debug messages.
 * Use dev_err, dev_warn, dev_info and dev_dbg instead.
 * They are more MGPU friendly.
 */
#undef pr_err
#undef pr_warn
#undef pr_info
#undef pr_debug

#define mmMP1_C2PMSG_2                                                                            (0xbee142 + 0xb00000 / 4)
#define mmMP1_C2PMSG_2_BASE_IDX                                                                   0

#define mmMP1_C2PMSG_34                                                                           (0xbee262 + 0xb00000 / 4)
#define mmMP1_C2PMSG_34_BASE_IDX                                                                   0

#define mmMP1_C2PMSG_33                                                                                (0xbee261 + 0xb00000 / 4)
#define mmMP1_C2PMSG_33_BASE_IDX                                                                   0

#define FEATURE_MASK(feature) (1ULL << feature)
#define SMC_DPM_FEATURE ( \
	FEATURE_MASK(FEATURE_CCLK_DPM_BIT) | \
	FEATURE_MASK(FEATURE_FCLK_DPM_BIT)	 | \
	FEATURE_MASK(FEATURE_LCLK_DPM_BIT)	 | \
	FEATURE_MASK(FEATURE_GFX_DPM_BIT)	 | \
	FEATURE_MASK(FEATURE_VCN_DPM_BIT)	 | \
	FEATURE_MASK(FEATURE_DCFCLK_DPM_BIT)	 | \
	FEATURE_MASK(FEATURE_SOCCLK_DPM_BIT)| \
	FEATURE_MASK(FEATURE_MP0CLK_DPM_BIT)| \
	FEATURE_MASK(FEATURE_SHUBCLK_DPM_BIT))

static struct cmn2asic_msg_mapping smu_v13_0_5_message_map[SMU_MSG_MAX_COUNT] = {
	MSG_MAP(TestMessage,                    PPSMC_MSG_TestMessage,			1),
	MSG_MAP(GetSmuVersion,                  PPSMC_MSG_GetSmuVersion,		1),
	MSG_MAP(PowerDownVcn,                    PPSMC_MSG_PowerDownVcn,			1),
	MSG_MAP(PowerUpVcn,                 PPSMC_MSG_PowerUpVcn,		1),
	MSG_MAP(SetHardMinVcn,                   PPSMC_MSG_SetHardMinVcn,			1),
	MSG_MAP(SetSoftMinGfxclk,                     PPSMC_MSG_SetSoftMinGfxclk,			1),
	MSG_MAP(Spare0,                  PPSMC_MSG_Spare0,		1),
	MSG_MAP(GfxDeviceDriverReset,            PPSMC_MSG_GfxDeviceDriverReset,		1),
	MSG_MAP(SetDriverDramAddrHigh,            PPSMC_MSG_SetDriverDramAddrHigh,      1),
	MSG_MAP(SetDriverDramAddrLow,          PPSMC_MSG_SetDriverDramAddrLow,	1),
	MSG_MAP(TransferTableSmu2Dram,           PPSMC_MSG_TransferTableSmu2Dram,		1),
	MSG_MAP(TransferTableDram2Smu,          PPSMC_MSG_TransferTableDram2Smu,	1),
	MSG_MAP(GetGfxclkFrequency,          PPSMC_MSG_GetGfxclkFrequency,	1),
	MSG_MAP(GetEnabledSmuFeatures,           PPSMC_MSG_GetEnabledSmuFeatures,		1),
	MSG_MAP(SetSoftMaxVcn,          PPSMC_MSG_SetSoftMaxVcn,	1),
	MSG_MAP(PowerDownJpeg,         PPSMC_MSG_PowerDownJpeg,	1),
	MSG_MAP(PowerUpJpeg,                  PPSMC_MSG_PowerUpJpeg,		1),
	MSG_MAP(SetSoftMaxGfxClk,             PPSMC_MSG_SetSoftMaxGfxClk,		1),
	MSG_MAP(SetHardMinGfxClk,               PPSMC_MSG_SetHardMinGfxClk,		1),
	MSG_MAP(AllowGfxOff,               PPSMC_MSG_AllowGfxOff,		1),
	MSG_MAP(DisallowGfxOff,               PPSMC_MSG_DisallowGfxOff,		1),
	MSG_MAP(SetSoftMinVcn,         PPSMC_MSG_SetSoftMinVcn,	1),
	MSG_MAP(GetDriverIfVersion,           PPSMC_MSG_GetDriverIfVersion,		1),
	MSG_MAP(PrepareMp1ForUnload,                  PPSMC_MSG_PrepareMp1ForUnload,		1),
};

static struct cmn2asic_mapping smu_v13_0_5_feature_mask_map[SMU_FEATURE_COUNT] = {
	FEA_MAP(DATA_CALCULATION),
	FEA_MAP(PPT),
	FEA_MAP(TDC),
	FEA_MAP(THERMAL),
	FEA_MAP(PROCHOT),
	FEA_MAP(CCLK_DPM),
	FEA_MAP_REVERSE(FCLK),
	FEA_MAP(LCLK_DPM),
	FEA_MAP(DF_CSTATES),
	FEA_MAP(FAN_CONTROLLER),
	FEA_MAP(CPPC),
	FEA_MAP_HALF_REVERSE(GFX),
	FEA_MAP(DS_GFXCLK),
	FEA_MAP(S0I3),
	FEA_MAP(VCN_DPM),
	FEA_MAP(DS_VCN),
	FEA_MAP(DCFCLK_DPM),
	FEA_MAP(ATHUB_PG),
	FEA_MAP_REVERSE(SOCCLK),
	FEA_MAP(SHUBCLK_DPM),
	FEA_MAP(GFXOFF),
};

static struct cmn2asic_mapping smu_v13_0_5_table_map[SMU_TABLE_COUNT] = {
	TAB_MAP_VALID(WATERMARKS),
	TAB_MAP_VALID(SMU_METRICS),
	TAB_MAP_VALID(CUSTOM_DPM),
	TAB_MAP_VALID(DPMCLOCKS),
};

static int smu_v13_0_5_init_smc_tables(struct smu_context *smu)
{
	struct smu_table_context *smu_table = &smu->smu_table;
	struct smu_table *tables = smu_table->tables;

	SMU_TABLE_INIT(tables, SMU_TABLE_WATERMARKS, sizeof(Watermarks_t),
		PAGE_SIZE, AMDGPU_GEM_DOMAIN_VRAM);
	SMU_TABLE_INIT(tables, SMU_TABLE_DPMCLOCKS, sizeof(DpmClocks_t),
		PAGE_SIZE, AMDGPU_GEM_DOMAIN_VRAM);
	SMU_TABLE_INIT(tables, SMU_TABLE_SMU_METRICS, sizeof(SmuMetrics_t),
		PAGE_SIZE, AMDGPU_GEM_DOMAIN_VRAM);

	smu_table->clocks_table = kzalloc(sizeof(DpmClocks_t), GFP_KERNEL);
	if (!smu_table->clocks_table)
		goto err0_out;

	smu_table->metrics_table = kzalloc(sizeof(SmuMetrics_t), GFP_KERNEL);
	if (!smu_table->metrics_table)
		goto err1_out;
	smu_table->metrics_time = 0;

	smu_table->watermarks_table = kzalloc(sizeof(Watermarks_t), GFP_KERNEL);
	if (!smu_table->watermarks_table)
		goto err2_out;

	smu_table->gpu_metrics_table_size = sizeof(struct gpu_metrics_v2_1);
	smu_table->gpu_metrics_table = kzalloc(smu_table->gpu_metrics_table_size, GFP_KERNEL);
	if (!smu_table->gpu_metrics_table)
		goto err3_out;

	return 0;

err3_out:
	kfree(smu_table->watermarks_table);
err2_out:
	kfree(smu_table->metrics_table);
err1_out:
	kfree(smu_table->clocks_table);
err0_out:
	return -ENOMEM;
}

static int smu_v13_0_5_fini_smc_tables(struct smu_context *smu)
{
	struct smu_table_context *smu_table = &smu->smu_table;

	kfree(smu_table->clocks_table);
	smu_table->clocks_table = NULL;

	kfree(smu_table->metrics_table);
	smu_table->metrics_table = NULL;

	kfree(smu_table->watermarks_table);
	smu_table->watermarks_table = NULL;

	kfree(smu_table->gpu_metrics_table);
	smu_table->gpu_metrics_table = NULL;

	return 0;
}

static int smu_v13_0_5_system_features_control(struct smu_context *smu, bool en)
{
	struct amdgpu_device *adev = smu->adev;
	int ret = 0;

	if (!en && !adev->in_s0ix)
		ret = smu_cmn_send_smc_msg(smu, SMU_MSG_PrepareMp1ForUnload, NULL);

	return ret;
}

static int smu_v13_0_5_dpm_set_vcn_enable(struct smu_context *smu, bool enable)
{
	int ret = 0;

	/* vcn dpm on is a prerequisite for vcn power gate messages */
	if (enable)
		ret = smu_cmn_send_smc_msg_with_param(smu, SMU_MSG_PowerUpVcn,
						      0, NULL);
	else
		ret = smu_cmn_send_smc_msg_with_param(smu, SMU_MSG_PowerDownVcn,
						      0, NULL);

	return ret;
}

static int smu_v13_0_5_dpm_set_jpeg_enable(struct smu_context *smu, bool enable)
{
	int ret = 0;

	if (enable)
		ret = smu_cmn_send_smc_msg_with_param(smu, SMU_MSG_PowerUpJpeg,
						      0, NULL);
	else
		ret = smu_cmn_send_smc_msg_with_param(smu,
						      SMU_MSG_PowerDownJpeg, 0,
						      NULL);

	return ret;
}


static bool smu_v13_0_5_is_dpm_running(struct smu_context *smu)
{
	int ret = 0;
	uint64_t feature_enabled;

	ret = smu_cmn_get_enabled_mask(smu, &feature_enabled);

	if (ret)
		return false;

	return !!(feature_enabled & SMC_DPM_FEATURE);
}

static int smu_v13_0_5_mode_reset(struct smu_context *smu, int type)
{
	int ret = 0;

	ret = smu_cmn_send_smc_msg_with_param(smu, SMU_MSG_GfxDeviceDriverReset, type, NULL);
	if (ret)
		dev_err(smu->adev->dev, "Failed to mode reset!\n");

	return ret;
}

static int smu_v13_0_5_mode2_reset(struct smu_context *smu)
{
	return smu_v13_0_5_mode_reset(smu, SMU_RESET_MODE_2);
}

static int smu_v13_0_5_get_smu_metrics_data(struct smu_context *smu,
							MetricsMember_t member,
							uint32_t *value)
{
	struct smu_table_context *smu_table = &smu->smu_table;

	SmuMetrics_t *metrics = (SmuMetrics_t *)smu_table->metrics_table;
	int ret = 0;

	ret = smu_cmn_get_metrics_table(smu, NULL, false);
	if (ret)
		return ret;

	switch (member) {
	case METRICS_AVERAGE_GFXCLK:
		*value = metrics->GfxclkFrequency;
		break;
	case METRICS_AVERAGE_SOCCLK:
		*value = metrics->SocclkFrequency;
		break;
	case METRICS_AVERAGE_VCLK:
		*value = metrics->VclkFrequency;
		break;
	case METRICS_AVERAGE_DCLK:
		*value = metrics->DclkFrequency;
		break;
	case METRICS_AVERAGE_UCLK:
		*value = metrics->MemclkFrequency;
		break;
	case METRICS_AVERAGE_GFXACTIVITY:
		*value = metrics->GfxActivity / 100;
		break;
	case METRICS_AVERAGE_VCNACTIVITY:
		*value = metrics->UvdActivity / 100;
		break;
	case METRICS_CURR_SOCKETPOWER:
		*value = (metrics->CurrentSocketPower << 8) / 1000;
		break;
	case METRICS_TEMPERATURE_EDGE:
		*value = metrics->GfxTemperature / 100 *
		SMU_TEMPERATURE_UNITS_PER_CENTIGRADES;
		break;
	case METRICS_TEMPERATURE_HOTSPOT:
		*value = metrics->SocTemperature / 100 *
		SMU_TEMPERATURE_UNITS_PER_CENTIGRADES;
		break;
	case METRICS_THROTTLER_STATUS:
		*value = metrics->ThrottlerStatus;
		break;
	case METRICS_VOLTAGE_VDDGFX:
		*value = metrics->Voltage[0];
		break;
	case METRICS_VOLTAGE_VDDSOC:
		*value = metrics->Voltage[1];
		break;
	default:
		*value = UINT_MAX;
		break;
	}

	return ret;
}

static int smu_v13_0_5_read_sensor(struct smu_context *smu,
					enum amd_pp_sensors sensor,
					void *data, uint32_t *size)
{
	int ret = 0;

	if (!data || !size)
		return -EINVAL;

	switch (sensor) {
	case AMDGPU_PP_SENSOR_GPU_LOAD:
		ret = smu_v13_0_5_get_smu_metrics_data(smu,
								METRICS_AVERAGE_GFXACTIVITY,
								(uint32_t *)data);
		*size = 4;
		break;
<<<<<<< HEAD
	case AMDGPU_PP_SENSOR_GPU_INPUT_POWER:
		ret = smu_v13_0_5_get_smu_metrics_data(smu,
=======
	case AMDGPU_PP_SENSOR_VCN_LOAD:
		ret = smu_v13_0_5_get_smu_metrics_data(smu,
							METRICS_AVERAGE_VCNACTIVITY,
							(uint32_t *)data);
		*size = 4;
		break;
	case AMDGPU_PP_SENSOR_GPU_INPUT_POWER:
		ret = smu_v13_0_5_get_smu_metrics_data(smu,
>>>>>>> 0c383648
								METRICS_CURR_SOCKETPOWER,
								(uint32_t *)data);
		*size = 4;
		break;
	case AMDGPU_PP_SENSOR_EDGE_TEMP:
		ret = smu_v13_0_5_get_smu_metrics_data(smu,
								METRICS_TEMPERATURE_EDGE,
								(uint32_t *)data);
		*size = 4;
		break;
	case AMDGPU_PP_SENSOR_HOTSPOT_TEMP:
		ret = smu_v13_0_5_get_smu_metrics_data(smu,
								METRICS_TEMPERATURE_HOTSPOT,
								(uint32_t *)data);
		*size = 4;
		break;
	case AMDGPU_PP_SENSOR_GFX_MCLK:
		ret = smu_v13_0_5_get_smu_metrics_data(smu,
								METRICS_AVERAGE_UCLK,
								(uint32_t *)data);
		*(uint32_t *)data *= 100;
		*size = 4;
		break;
	case AMDGPU_PP_SENSOR_GFX_SCLK:
		ret = smu_v13_0_5_get_smu_metrics_data(smu,
								METRICS_AVERAGE_GFXCLK,
								(uint32_t *)data);
		*(uint32_t *)data *= 100;
		*size = 4;
		break;
	case AMDGPU_PP_SENSOR_VDDGFX:
		ret = smu_v13_0_5_get_smu_metrics_data(smu,
								METRICS_VOLTAGE_VDDGFX,
								(uint32_t *)data);
		*size = 4;
		break;
	case AMDGPU_PP_SENSOR_VDDNB:
		ret = smu_v13_0_5_get_smu_metrics_data(smu,
								METRICS_VOLTAGE_VDDSOC,
								(uint32_t *)data);
		*size = 4;
		break;
	case AMDGPU_PP_SENSOR_SS_APU_SHARE:
		ret = smu_v13_0_5_get_smu_metrics_data(smu,
						       METRICS_SS_APU_SHARE,
						       (uint32_t *)data);
		*size = 4;
		break;
	case AMDGPU_PP_SENSOR_SS_DGPU_SHARE:
		ret = smu_v13_0_5_get_smu_metrics_data(smu,
						       METRICS_SS_DGPU_SHARE,
						       (uint32_t *)data);
		*size = 4;
		break;
	case AMDGPU_PP_SENSOR_GPU_AVG_POWER:
	default:
		ret = -EOPNOTSUPP;
		break;
	}

	return ret;
}

static int smu_v13_0_5_set_watermarks_table(struct smu_context *smu,
				struct pp_smu_wm_range_sets *clock_ranges)
{
	int i;
	int ret = 0;
	Watermarks_t *table = smu->smu_table.watermarks_table;

	if (!table || !clock_ranges)
		return -EINVAL;

	if (clock_ranges) {
		if (clock_ranges->num_reader_wm_sets > NUM_WM_RANGES ||
			clock_ranges->num_writer_wm_sets > NUM_WM_RANGES)
			return -EINVAL;

		for (i = 0; i < clock_ranges->num_reader_wm_sets; i++) {
			table->WatermarkRow[WM_DCFCLK][i].MinClock =
				clock_ranges->reader_wm_sets[i].min_drain_clk_mhz;
			table->WatermarkRow[WM_DCFCLK][i].MaxClock =
				clock_ranges->reader_wm_sets[i].max_drain_clk_mhz;
			table->WatermarkRow[WM_DCFCLK][i].MinMclk =
				clock_ranges->reader_wm_sets[i].min_fill_clk_mhz;
			table->WatermarkRow[WM_DCFCLK][i].MaxMclk =
				clock_ranges->reader_wm_sets[i].max_fill_clk_mhz;

			table->WatermarkRow[WM_DCFCLK][i].WmSetting =
				clock_ranges->reader_wm_sets[i].wm_inst;
		}

		for (i = 0; i < clock_ranges->num_writer_wm_sets; i++) {
			table->WatermarkRow[WM_SOCCLK][i].MinClock =
				clock_ranges->writer_wm_sets[i].min_fill_clk_mhz;
			table->WatermarkRow[WM_SOCCLK][i].MaxClock =
				clock_ranges->writer_wm_sets[i].max_fill_clk_mhz;
			table->WatermarkRow[WM_SOCCLK][i].MinMclk =
				clock_ranges->writer_wm_sets[i].min_drain_clk_mhz;
			table->WatermarkRow[WM_SOCCLK][i].MaxMclk =
				clock_ranges->writer_wm_sets[i].max_drain_clk_mhz;

			table->WatermarkRow[WM_SOCCLK][i].WmSetting =
				clock_ranges->writer_wm_sets[i].wm_inst;
		}

		smu->watermarks_bitmap |= WATERMARKS_EXIST;
	}

	/* pass data to smu controller */
	if ((smu->watermarks_bitmap & WATERMARKS_EXIST) &&
	     !(smu->watermarks_bitmap & WATERMARKS_LOADED)) {
		ret = smu_cmn_write_watermarks_table(smu);
		if (ret) {
			dev_err(smu->adev->dev, "Failed to update WMTABLE!");
			return ret;
		}
		smu->watermarks_bitmap |= WATERMARKS_LOADED;
	}

	return 0;
}

static ssize_t smu_v13_0_5_get_gpu_metrics(struct smu_context *smu,
						void **table)
{
	struct smu_table_context *smu_table = &smu->smu_table;
	struct gpu_metrics_v2_1 *gpu_metrics =
		(struct gpu_metrics_v2_1 *)smu_table->gpu_metrics_table;
	SmuMetrics_t metrics;
	int ret = 0;

	ret = smu_cmn_get_metrics_table(smu, &metrics, true);
	if (ret)
		return ret;

	smu_cmn_init_soft_gpu_metrics(gpu_metrics, 2, 1);

	gpu_metrics->temperature_gfx = metrics.GfxTemperature;
	gpu_metrics->temperature_soc = metrics.SocTemperature;

	gpu_metrics->average_gfx_activity = metrics.GfxActivity;
	gpu_metrics->average_mm_activity = metrics.UvdActivity;

	gpu_metrics->average_socket_power = metrics.CurrentSocketPower;
	gpu_metrics->average_gfx_power = metrics.Power[0];
	gpu_metrics->average_soc_power = metrics.Power[1];
	gpu_metrics->average_gfxclk_frequency = metrics.GfxclkFrequency;
	gpu_metrics->average_socclk_frequency = metrics.SocclkFrequency;
	gpu_metrics->average_uclk_frequency = metrics.MemclkFrequency;
	gpu_metrics->average_fclk_frequency = metrics.MemclkFrequency;
	gpu_metrics->average_vclk_frequency = metrics.VclkFrequency;
	gpu_metrics->average_dclk_frequency = metrics.DclkFrequency;
	gpu_metrics->throttle_status = metrics.ThrottlerStatus;
	gpu_metrics->system_clock_counter = ktime_get_boottime_ns();

	*table = (void *)gpu_metrics;

	return sizeof(struct gpu_metrics_v2_1);
}

static int smu_v13_0_5_set_default_dpm_tables(struct smu_context *smu)
{
	struct smu_table_context *smu_table = &smu->smu_table;

	return smu_cmn_update_table(smu, SMU_TABLE_DPMCLOCKS, 0, smu_table->clocks_table, false);
}

static int smu_v13_0_5_od_edit_dpm_table(struct smu_context *smu, enum PP_OD_DPM_TABLE_COMMAND type,
					long input[], uint32_t size)
{
	struct smu_dpm_context *smu_dpm = &(smu->smu_dpm);
	int ret = 0;

	/* Only allowed in manual mode */
	if (smu_dpm->dpm_level != AMD_DPM_FORCED_LEVEL_MANUAL)
		return -EINVAL;

	switch (type) {
	case PP_OD_EDIT_SCLK_VDDC_TABLE:
		if (size != 2) {
			dev_err(smu->adev->dev, "Input parameter number not correct\n");
			return -EINVAL;
		}

		if (input[0] == 0) {
			if (input[1] < smu->gfx_default_hard_min_freq) {
				dev_warn(smu->adev->dev,
					"Fine grain setting minimum sclk (%ld) MHz is less than the minimum allowed (%d) MHz\n",
					input[1], smu->gfx_default_hard_min_freq);
				return -EINVAL;
			}
			smu->gfx_actual_hard_min_freq = input[1];
		} else if (input[0] == 1) {
			if (input[1] > smu->gfx_default_soft_max_freq) {
				dev_warn(smu->adev->dev,
					"Fine grain setting maximum sclk (%ld) MHz is greater than the maximum allowed (%d) MHz\n",
					input[1], smu->gfx_default_soft_max_freq);
				return -EINVAL;
			}
			smu->gfx_actual_soft_max_freq = input[1];
		} else {
			return -EINVAL;
		}
		break;
	case PP_OD_RESTORE_DEFAULT_TABLE:
		if (size != 0) {
			dev_err(smu->adev->dev, "Input parameter number not correct\n");
			return -EINVAL;
		} else {
			smu->gfx_actual_hard_min_freq = smu->gfx_default_hard_min_freq;
			smu->gfx_actual_soft_max_freq = smu->gfx_default_soft_max_freq;
		}
		break;
	case PP_OD_COMMIT_DPM_TABLE:
		if (size != 0) {
			dev_err(smu->adev->dev, "Input parameter number not correct\n");
			return -EINVAL;
		} else {
			if (smu->gfx_actual_hard_min_freq > smu->gfx_actual_soft_max_freq) {
				dev_err(smu->adev->dev,
					"The setting minimum sclk (%d) MHz is greater than the setting maximum sclk (%d) MHz\n",
					smu->gfx_actual_hard_min_freq,
					smu->gfx_actual_soft_max_freq);
				return -EINVAL;
			}

			ret = smu_cmn_send_smc_msg_with_param(smu, SMU_MSG_SetHardMinGfxClk,
									smu->gfx_actual_hard_min_freq, NULL);
			if (ret) {
				dev_err(smu->adev->dev, "Set hard min sclk failed!");
				return ret;
			}

			ret = smu_cmn_send_smc_msg_with_param(smu, SMU_MSG_SetSoftMaxGfxClk,
									smu->gfx_actual_soft_max_freq, NULL);
			if (ret) {
				dev_err(smu->adev->dev, "Set soft max sclk failed!");
				return ret;
			}
		}
		break;
	default:
		return -ENOSYS;
	}

	return ret;
}

static int smu_v13_0_5_get_current_clk_freq(struct smu_context *smu,
						enum smu_clk_type clk_type,
						uint32_t *value)
{
	MetricsMember_t member_type;

	switch (clk_type) {
	case SMU_SOCCLK:
		member_type = METRICS_AVERAGE_SOCCLK;
		break;
	case SMU_VCLK:
	    member_type = METRICS_AVERAGE_VCLK;
		break;
	case SMU_DCLK:
		member_type = METRICS_AVERAGE_DCLK;
		break;
	case SMU_MCLK:
		member_type = METRICS_AVERAGE_UCLK;
		break;
	case SMU_GFXCLK:
	case SMU_SCLK:
		return smu_cmn_send_smc_msg_with_param(smu,
				SMU_MSG_GetGfxclkFrequency, 0, value);
		break;
	default:
		return -EINVAL;
	}

	return smu_v13_0_5_get_smu_metrics_data(smu, member_type, value);
}

static int smu_v13_0_5_get_dpm_level_count(struct smu_context *smu,
						enum smu_clk_type clk_type,
						uint32_t *count)
{
	DpmClocks_t *clk_table = smu->smu_table.clocks_table;

	switch (clk_type) {
	case SMU_SOCCLK:
		*count = clk_table->NumSocClkLevelsEnabled;
		break;
	case SMU_VCLK:
		*count = clk_table->VcnClkLevelsEnabled;
		break;
	case SMU_DCLK:
		*count = clk_table->VcnClkLevelsEnabled;
		break;
	case SMU_MCLK:
		*count = clk_table->NumDfPstatesEnabled;
		break;
	case SMU_FCLK:
		*count = clk_table->NumDfPstatesEnabled;
		break;
	default:
		break;
	}

	return 0;
}

static int smu_v13_0_5_get_dpm_freq_by_index(struct smu_context *smu,
						enum smu_clk_type clk_type,
						uint32_t dpm_level,
						uint32_t *freq)
{
	DpmClocks_t *clk_table = smu->smu_table.clocks_table;

	if (!clk_table || clk_type >= SMU_CLK_COUNT)
		return -EINVAL;

	switch (clk_type) {
	case SMU_SOCCLK:
		if (dpm_level >= clk_table->NumSocClkLevelsEnabled)
			return -EINVAL;
		*freq = clk_table->SocClocks[dpm_level];
		break;
	case SMU_VCLK:
		if (dpm_level >= clk_table->VcnClkLevelsEnabled)
			return -EINVAL;
		*freq = clk_table->VClocks[dpm_level];
		break;
	case SMU_DCLK:
		if (dpm_level >= clk_table->VcnClkLevelsEnabled)
			return -EINVAL;
		*freq = clk_table->DClocks[dpm_level];
		break;
	case SMU_UCLK:
	case SMU_MCLK:
		if (dpm_level >= clk_table->NumDfPstatesEnabled)
			return -EINVAL;
		*freq = clk_table->DfPstateTable[dpm_level].MemClk;
		break;
	case SMU_FCLK:
		if (dpm_level >= clk_table->NumDfPstatesEnabled)
			return -EINVAL;
		*freq = clk_table->DfPstateTable[dpm_level].FClk;
		break;
	default:
		return -EINVAL;
	}

	return 0;
}

static bool smu_v13_0_5_clk_dpm_is_enabled(struct smu_context *smu,
						enum smu_clk_type clk_type)
{
	enum smu_feature_mask feature_id = 0;

	switch (clk_type) {
	case SMU_MCLK:
	case SMU_UCLK:
	case SMU_FCLK:
		feature_id = SMU_FEATURE_DPM_FCLK_BIT;
		break;
	case SMU_GFXCLK:
	case SMU_SCLK:
		feature_id = SMU_FEATURE_DPM_GFXCLK_BIT;
		break;
	case SMU_SOCCLK:
		feature_id = SMU_FEATURE_DPM_SOCCLK_BIT;
		break;
	case SMU_VCLK:
	case SMU_DCLK:
		feature_id = SMU_FEATURE_VCN_DPM_BIT;
		break;
	default:
		return true;
	}

	return smu_cmn_feature_is_enabled(smu, feature_id);
}

static int smu_v13_0_5_get_dpm_ultimate_freq(struct smu_context *smu,
							enum smu_clk_type clk_type,
							uint32_t *min,
							uint32_t *max)
{
	DpmClocks_t *clk_table = smu->smu_table.clocks_table;
	uint32_t clock_limit;
	uint32_t max_dpm_level, min_dpm_level;
	int ret = 0;

	if (!smu_v13_0_5_clk_dpm_is_enabled(smu, clk_type)) {
		switch (clk_type) {
		case SMU_MCLK:
		case SMU_UCLK:
			clock_limit = smu->smu_table.boot_values.uclk;
			break;
		case SMU_FCLK:
			clock_limit = smu->smu_table.boot_values.fclk;
			break;
		case SMU_GFXCLK:
		case SMU_SCLK:
			clock_limit = smu->smu_table.boot_values.gfxclk;
			break;
		case SMU_SOCCLK:
			clock_limit = smu->smu_table.boot_values.socclk;
			break;
		case SMU_VCLK:
			clock_limit = smu->smu_table.boot_values.vclk;
			break;
		case SMU_DCLK:
			clock_limit = smu->smu_table.boot_values.dclk;
			break;
		default:
			clock_limit = 0;
			break;
		}

		/* clock in Mhz unit */
		if (min)
			*min = clock_limit / 100;
		if (max)
			*max = clock_limit / 100;

		return 0;
	}

	if (max) {
		switch (clk_type) {
		case SMU_GFXCLK:
		case SMU_SCLK:
			*max = clk_table->MaxGfxClk;
			break;
		case SMU_MCLK:
		case SMU_UCLK:
		case SMU_FCLK:
			max_dpm_level = 0;
			break;
		case SMU_SOCCLK:
			max_dpm_level = clk_table->NumSocClkLevelsEnabled - 1;
			break;
		case SMU_VCLK:
		case SMU_DCLK:
			max_dpm_level = clk_table->VcnClkLevelsEnabled - 1;
			break;
		default:
			ret = -EINVAL;
			goto failed;
		}

		if (clk_type != SMU_GFXCLK && clk_type != SMU_SCLK) {
			ret = smu_v13_0_5_get_dpm_freq_by_index(smu, clk_type, max_dpm_level, max);
			if (ret)
				goto failed;
		}
	}

	if (min) {
		switch (clk_type) {
		case SMU_GFXCLK:
		case SMU_SCLK:
			*min = clk_table->MinGfxClk;
			break;
		case SMU_MCLK:
		case SMU_UCLK:
		case SMU_FCLK:
			min_dpm_level = clk_table->NumDfPstatesEnabled - 1;
			break;
		case SMU_SOCCLK:
			min_dpm_level = 0;
			break;
		case SMU_VCLK:
		case SMU_DCLK:
			min_dpm_level = 0;
			break;
		default:
			ret = -EINVAL;
			goto failed;
		}

		if (clk_type != SMU_GFXCLK && clk_type != SMU_SCLK) {
			ret = smu_v13_0_5_get_dpm_freq_by_index(smu, clk_type, min_dpm_level, min);
			if (ret)
				goto failed;
		}
	}

failed:
	return ret;
}

static int smu_v13_0_5_set_soft_freq_limited_range(struct smu_context *smu,
							enum smu_clk_type clk_type,
							uint32_t min,
							uint32_t max)
{
	enum smu_message_type msg_set_min, msg_set_max;
	uint32_t min_clk = min;
	uint32_t max_clk = max;
	int ret = 0;

	if (!smu_v13_0_5_clk_dpm_is_enabled(smu, clk_type))
		return -EINVAL;

	switch (clk_type) {
	case SMU_GFXCLK:
	case SMU_SCLK:
		msg_set_min = SMU_MSG_SetHardMinGfxClk;
		msg_set_max = SMU_MSG_SetSoftMaxGfxClk;
		break;
	case SMU_VCLK:
	case SMU_DCLK:
		msg_set_min = SMU_MSG_SetHardMinVcn;
		msg_set_max = SMU_MSG_SetSoftMaxVcn;
		break;
	default:
		return -EINVAL;
	}

	if (clk_type == SMU_VCLK) {
		min_clk = min << SMU_13_VCLK_SHIFT;
		max_clk = max << SMU_13_VCLK_SHIFT;
	}

	ret = smu_cmn_send_smc_msg_with_param(smu, msg_set_min, min_clk, NULL);
	if (ret)
		goto out;

	ret = smu_cmn_send_smc_msg_with_param(smu, msg_set_max, max_clk, NULL);
	if (ret)
		goto out;

out:
	return ret;
}

static int smu_v13_0_5_print_clk_levels(struct smu_context *smu,
				enum smu_clk_type clk_type, char *buf)
{
	int i, idx, size = 0, ret = 0;
	uint32_t cur_value = 0, value = 0, count = 0;
	uint32_t min = 0, max = 0;

	smu_cmn_get_sysfs_buf(&buf, &size);

	switch (clk_type) {
	case SMU_OD_SCLK:
		size += sysfs_emit_at(buf, size, "%s:\n", "OD_SCLK");
		size += sysfs_emit_at(buf, size, "0: %10uMhz\n",
		(smu->gfx_actual_hard_min_freq > 0) ? smu->gfx_actual_hard_min_freq : smu->gfx_default_hard_min_freq);
		size += sysfs_emit_at(buf, size, "1: %10uMhz\n",
		(smu->gfx_actual_soft_max_freq > 0) ? smu->gfx_actual_soft_max_freq : smu->gfx_default_soft_max_freq);
		break;
	case SMU_OD_RANGE:
		size += sysfs_emit_at(buf, size, "%s:\n", "OD_RANGE");
		size += sysfs_emit_at(buf, size, "SCLK: %7uMhz %10uMhz\n",
						smu->gfx_default_hard_min_freq, smu->gfx_default_soft_max_freq);
		break;
	case SMU_SOCCLK:
	case SMU_VCLK:
	case SMU_DCLK:
	case SMU_MCLK:
		ret = smu_v13_0_5_get_current_clk_freq(smu, clk_type, &cur_value);
		if (ret)
			goto print_clk_out;

		ret = smu_v13_0_5_get_dpm_level_count(smu, clk_type, &count);
		if (ret)
			goto print_clk_out;

		for (i = 0; i < count; i++) {
			idx = (clk_type == SMU_MCLK) ? (count - i - 1) : i;
			ret = smu_v13_0_5_get_dpm_freq_by_index(smu, clk_type, idx, &value);
			if (ret)
				goto print_clk_out;

			size += sysfs_emit_at(buf, size, "%d: %uMhz %s\n", i, value,
					cur_value == value ? "*" : "");
		}
		break;
	case SMU_GFXCLK:
	case SMU_SCLK:
		ret = smu_v13_0_5_get_current_clk_freq(smu, clk_type, &cur_value);
		if (ret)
			goto print_clk_out;
		min = (smu->gfx_actual_hard_min_freq > 0) ? smu->gfx_actual_hard_min_freq : smu->gfx_default_hard_min_freq;
		max = (smu->gfx_actual_soft_max_freq > 0) ? smu->gfx_actual_soft_max_freq : smu->gfx_default_soft_max_freq;
		if (cur_value  == max)
			i = 2;
		else if (cur_value == min)
			i = 0;
		else
			i = 1;
		size += sysfs_emit_at(buf, size, "0: %uMhz %s\n", min,
				i == 0 ? "*" : "");
		size += sysfs_emit_at(buf, size, "1: %uMhz %s\n",
				i == 1 ? cur_value : SMU_13_0_5_UMD_PSTATE_GFXCLK,
				i == 1 ? "*" : "");
		size += sysfs_emit_at(buf, size, "2: %uMhz %s\n", max,
				i == 2 ? "*" : "");
		break;
	default:
		break;
	}

print_clk_out:
	return size;
}


static int smu_v13_0_5_force_clk_levels(struct smu_context *smu,
				enum smu_clk_type clk_type, uint32_t mask)
{
	uint32_t soft_min_level = 0, soft_max_level = 0;
	uint32_t min_freq = 0, max_freq = 0;
	int ret = 0;

	soft_min_level = mask ? (ffs(mask) - 1) : 0;
	soft_max_level = mask ? (fls(mask) - 1) : 0;

	switch (clk_type) {
	case SMU_VCLK:
	case SMU_DCLK:
		ret = smu_v13_0_5_get_dpm_freq_by_index(smu, clk_type, soft_min_level, &min_freq);
		if (ret)
			goto force_level_out;

		ret = smu_v13_0_5_get_dpm_freq_by_index(smu, clk_type, soft_max_level, &max_freq);
		if (ret)
			goto force_level_out;

		ret = smu_v13_0_5_set_soft_freq_limited_range(smu, clk_type, min_freq, max_freq);
		if (ret)
			goto force_level_out;
		break;
	default:
		ret = -EINVAL;
		break;
	}

force_level_out:
	return ret;
}

static int smu_v13_0_5_get_dpm_profile_freq(struct smu_context *smu,
					enum amd_dpm_forced_level level,
					enum smu_clk_type clk_type,
					uint32_t *min_clk,
					uint32_t *max_clk)
{
	int ret = 0;
	uint32_t clk_limit = 0;

	switch (clk_type) {
	case SMU_GFXCLK:
	case SMU_SCLK:
		clk_limit = SMU_13_0_5_UMD_PSTATE_GFXCLK;
		if (level == AMD_DPM_FORCED_LEVEL_PROFILE_PEAK)
			smu_v13_0_5_get_dpm_ultimate_freq(smu, SMU_SCLK, NULL, &clk_limit);
		else if (level == AMD_DPM_FORCED_LEVEL_PROFILE_MIN_SCLK)
			smu_v13_0_5_get_dpm_ultimate_freq(smu, SMU_SCLK, &clk_limit, NULL);
		break;
	case SMU_VCLK:
		smu_v13_0_5_get_dpm_ultimate_freq(smu, SMU_VCLK, NULL, &clk_limit);
		break;
	case SMU_DCLK:
		smu_v13_0_5_get_dpm_ultimate_freq(smu, SMU_DCLK, NULL, &clk_limit);
		break;
	default:
		ret = -EINVAL;
		break;
	}
	*min_clk = *max_clk = clk_limit;
	return ret;
}

static int smu_v13_0_5_set_performance_level(struct smu_context *smu,
						enum amd_dpm_forced_level level)
{
	struct amdgpu_device *adev = smu->adev;
	uint32_t sclk_min = 0, sclk_max = 0;
	uint32_t vclk_min = 0, vclk_max = 0;
	uint32_t dclk_min = 0, dclk_max = 0;
	int ret = 0;

	switch (level) {
	case AMD_DPM_FORCED_LEVEL_HIGH:
		smu_v13_0_5_get_dpm_ultimate_freq(smu, SMU_SCLK, NULL, &sclk_max);
		smu_v13_0_5_get_dpm_ultimate_freq(smu, SMU_VCLK, NULL, &vclk_max);
		smu_v13_0_5_get_dpm_ultimate_freq(smu, SMU_DCLK, NULL, &dclk_max);
		sclk_min = sclk_max;
		vclk_min = vclk_max;
		dclk_min = dclk_max;
		break;
	case AMD_DPM_FORCED_LEVEL_LOW:
		smu_v13_0_5_get_dpm_ultimate_freq(smu, SMU_SCLK, &sclk_min, NULL);
		smu_v13_0_5_get_dpm_ultimate_freq(smu, SMU_VCLK, &vclk_min, NULL);
		smu_v13_0_5_get_dpm_ultimate_freq(smu, SMU_DCLK, &dclk_min, NULL);
		sclk_max = sclk_min;
		vclk_max = vclk_min;
		dclk_max = dclk_min;
		break;
	case AMD_DPM_FORCED_LEVEL_AUTO:
		smu_v13_0_5_get_dpm_ultimate_freq(smu, SMU_SCLK, &sclk_min, &sclk_max);
		smu_v13_0_5_get_dpm_ultimate_freq(smu, SMU_VCLK, &vclk_min, &vclk_max);
		smu_v13_0_5_get_dpm_ultimate_freq(smu, SMU_DCLK, &dclk_min, &dclk_max);
		break;
	case AMD_DPM_FORCED_LEVEL_PROFILE_STANDARD:
	case AMD_DPM_FORCED_LEVEL_PROFILE_MIN_SCLK:
	case AMD_DPM_FORCED_LEVEL_PROFILE_PEAK:
		smu_v13_0_5_get_dpm_profile_freq(smu, level, SMU_SCLK, &sclk_min, &sclk_max);
		smu_v13_0_5_get_dpm_profile_freq(smu, level, SMU_VCLK, &vclk_min, &vclk_max);
		smu_v13_0_5_get_dpm_profile_freq(smu, level, SMU_DCLK, &dclk_min, &dclk_max);
		break;
	case AMD_DPM_FORCED_LEVEL_PROFILE_MIN_MCLK:
		dev_err(adev->dev, "The performance level profile_min_mclk is not supported.");
		return -EOPNOTSUPP;
	case AMD_DPM_FORCED_LEVEL_MANUAL:
	case AMD_DPM_FORCED_LEVEL_PROFILE_EXIT:
		return 0;
	default:
		dev_err(adev->dev, "Invalid performance level %d\n", level);
		return -EINVAL;
	}

	if (sclk_min && sclk_max) {
		ret = smu_v13_0_5_set_soft_freq_limited_range(smu,
							    SMU_SCLK,
							    sclk_min,
							    sclk_max);
		if (ret)
			return ret;

		smu->gfx_actual_hard_min_freq = sclk_min;
		smu->gfx_actual_soft_max_freq = sclk_max;
	}

	if (vclk_min && vclk_max) {
		ret = smu_v13_0_5_set_soft_freq_limited_range(smu,
							      SMU_VCLK,
							      vclk_min,
							      vclk_max);
		if (ret)
			return ret;
	}

	if (dclk_min && dclk_max) {
		ret = smu_v13_0_5_set_soft_freq_limited_range(smu,
							      SMU_DCLK,
							      dclk_min,
							      dclk_max);
		if (ret)
			return ret;
	}
	return ret;
}

static int smu_v13_0_5_set_fine_grain_gfx_freq_parameters(struct smu_context *smu)
{
	DpmClocks_t *clk_table = smu->smu_table.clocks_table;

	smu->gfx_default_hard_min_freq = clk_table->MinGfxClk;
	smu->gfx_default_soft_max_freq = clk_table->MaxGfxClk;
	smu->gfx_actual_hard_min_freq = 0;
	smu->gfx_actual_soft_max_freq = 0;

	return 0;
}

static const struct pptable_funcs smu_v13_0_5_ppt_funcs = {
	.check_fw_status = smu_v13_0_check_fw_status,
	.check_fw_version = smu_v13_0_check_fw_version,
	.init_smc_tables = smu_v13_0_5_init_smc_tables,
	.fini_smc_tables = smu_v13_0_5_fini_smc_tables,
	.get_vbios_bootup_values = smu_v13_0_get_vbios_bootup_values,
	.system_features_control = smu_v13_0_5_system_features_control,
	.send_smc_msg_with_param = smu_cmn_send_smc_msg_with_param,
	.send_smc_msg = smu_cmn_send_smc_msg,
	.dpm_set_vcn_enable = smu_v13_0_5_dpm_set_vcn_enable,
	.dpm_set_jpeg_enable = smu_v13_0_5_dpm_set_jpeg_enable,
	.set_default_dpm_table = smu_v13_0_5_set_default_dpm_tables,
	.read_sensor = smu_v13_0_5_read_sensor,
	.is_dpm_running = smu_v13_0_5_is_dpm_running,
	.set_watermarks_table = smu_v13_0_5_set_watermarks_table,
	.get_gpu_metrics = smu_v13_0_5_get_gpu_metrics,
	.get_enabled_mask = smu_cmn_get_enabled_mask,
	.get_pp_feature_mask = smu_cmn_get_pp_feature_mask,
	.set_driver_table_location = smu_v13_0_set_driver_table_location,
	.gfx_off_control = smu_v13_0_gfx_off_control,
	.mode2_reset = smu_v13_0_5_mode2_reset,
	.get_dpm_ultimate_freq = smu_v13_0_5_get_dpm_ultimate_freq,
	.od_edit_dpm_table = smu_v13_0_5_od_edit_dpm_table,
	.print_clk_levels = smu_v13_0_5_print_clk_levels,
	.force_clk_levels = smu_v13_0_5_force_clk_levels,
	.set_performance_level = smu_v13_0_5_set_performance_level,
	.set_fine_grain_gfx_freq_parameters = smu_v13_0_5_set_fine_grain_gfx_freq_parameters,
};

void smu_v13_0_5_set_ppt_funcs(struct smu_context *smu)
{
	struct amdgpu_device *adev = smu->adev;

	smu->ppt_funcs = &smu_v13_0_5_ppt_funcs;
	smu->message_map = smu_v13_0_5_message_map;
	smu->feature_map = smu_v13_0_5_feature_mask_map;
	smu->table_map = smu_v13_0_5_table_map;
	smu->is_apu = true;
	smu->smc_driver_if_version = SMU13_0_5_DRIVER_IF_VERSION;
	smu->param_reg = SOC15_REG_OFFSET(MP1, 0, mmMP1_C2PMSG_34);
	smu->msg_reg = SOC15_REG_OFFSET(MP1, 0, mmMP1_C2PMSG_2);
	smu->resp_reg = SOC15_REG_OFFSET(MP1, 0, mmMP1_C2PMSG_33);
}<|MERGE_RESOLUTION|>--- conflicted
+++ resolved
@@ -332,10 +332,6 @@
 								(uint32_t *)data);
 		*size = 4;
 		break;
-<<<<<<< HEAD
-	case AMDGPU_PP_SENSOR_GPU_INPUT_POWER:
-		ret = smu_v13_0_5_get_smu_metrics_data(smu,
-=======
 	case AMDGPU_PP_SENSOR_VCN_LOAD:
 		ret = smu_v13_0_5_get_smu_metrics_data(smu,
 							METRICS_AVERAGE_VCNACTIVITY,
@@ -344,7 +340,6 @@
 		break;
 	case AMDGPU_PP_SENSOR_GPU_INPUT_POWER:
 		ret = smu_v13_0_5_get_smu_metrics_data(smu,
->>>>>>> 0c383648
 								METRICS_CURR_SOCKETPOWER,
 								(uint32_t *)data);
 		*size = 4;
