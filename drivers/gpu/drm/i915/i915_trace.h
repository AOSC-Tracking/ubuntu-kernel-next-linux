--- conflicted
+++ resolved
@@ -303,10 +303,6 @@
 	    TP_fast_assign(
 			   __assign_str(name, plane->name);
 			   __entry->pipe = crtc->pipe;
-<<<<<<< HEAD
-			   __entry->name = plane->name;
-=======
->>>>>>> e0e712fe
 			   __entry->frame = intel_crtc_get_vblank_counter(crtc);
 			   __entry->scanline = intel_get_crtc_scanline(crtc);
 			   memcpy(__entry->src, &plane->state->src, sizeof(__entry->src));
@@ -334,10 +330,6 @@
 	    TP_fast_assign(
 			   __assign_str(name, plane->name);
 			   __entry->pipe = crtc->pipe;
-<<<<<<< HEAD
-			   __entry->name = plane->name;
-=======
->>>>>>> e0e712fe
 			   __entry->frame = intel_crtc_get_vblank_counter(crtc);
 			   __entry->scanline = intel_get_crtc_scanline(crtc);
 			   ),
