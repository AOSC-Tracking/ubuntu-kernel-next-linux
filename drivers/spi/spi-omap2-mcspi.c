--- conflicted
+++ resolved
@@ -1212,38 +1212,12 @@
 {
 	struct omap2_mcspi	*mcspi;
 	struct omap2_mcspi_dma	*mcspi_dma;
-<<<<<<< HEAD
-	struct spi_transfer	*t;
-	int status;
-=======
 	const void	*tx_buf = t->tx_buf;
 	void		*rx_buf = t->rx_buf;
 	unsigned	len = t->len;
->>>>>>> c4339ac7
 
 	mcspi = spi_master_get_devdata(master);
 	mcspi_dma = mcspi->dma_channels + spi->chip_select;
-<<<<<<< HEAD
-	m->actual_length = 0;
-	m->status = 0;
-
-	list_for_each_entry(t, &m->transfers, transfer_list) {
-		const void	*tx_buf = t->tx_buf;
-		void		*rx_buf = t->rx_buf;
-		unsigned	len = t->len;
-
-		if ((len && !(rx_buf || tx_buf))) {
-			dev_dbg(mcspi->dev, "transfer: %d Hz, %d %s%s, %d bpw\n",
-					t->speed_hz,
-					len,
-					tx_buf ? "tx" : "",
-					rx_buf ? "rx" : "",
-					t->bits_per_word);
-			status = -EINVAL;
-			goto out;
-		}
-=======
->>>>>>> c4339ac7
 
 	if ((len && !(rx_buf || tx_buf))) {
 		dev_dbg(mcspi->dev, "transfer: %d Hz, %d %s%s, %d bpw\n",
@@ -1255,40 +1229,6 @@
 		return -EINVAL;
 	}
 
-<<<<<<< HEAD
-		if (mcspi_dma->dma_tx && tx_buf != NULL) {
-			t->tx_dma = dma_map_single(mcspi->dev, (void *) tx_buf,
-					len, DMA_TO_DEVICE);
-			if (dma_mapping_error(mcspi->dev, t->tx_dma)) {
-				dev_dbg(mcspi->dev, "dma %cX %d bytes error\n",
-						'T', len);
-				status = -EINVAL;
-				goto out;
-			}
-		}
-		if (mcspi_dma->dma_rx && rx_buf != NULL) {
-			t->rx_dma = dma_map_single(mcspi->dev, rx_buf, t->len,
-					DMA_FROM_DEVICE);
-			if (dma_mapping_error(mcspi->dev, t->rx_dma)) {
-				dev_dbg(mcspi->dev, "dma %cX %d bytes error\n",
-						'R', len);
-				if (tx_buf != NULL)
-					dma_unmap_single(mcspi->dev, t->tx_dma,
-							len, DMA_TO_DEVICE);
-				status = -EINVAL;
-				goto out;
-			}
-		}
-	}
-
-	omap2_mcspi_work(mcspi, m);
-	/* spi_finalize_current_message() changes the status inside the
-	 * spi_message, save the status here. */
-	status = m->status;
-out:
-	spi_finalize_current_message(master);
-	return status;
-=======
 	if (len < DMA_MIN_BYTES)
 		goto skip_dma_map;
 
@@ -1316,7 +1256,6 @@
 
 skip_dma_map:
 	return omap2_mcspi_work_one(mcspi, spi, t);
->>>>>>> c4339ac7
 }
 
 static int omap2_mcspi_master_setup(struct omap2_mcspi *mcspi)
