--- conflicted
+++ resolved
@@ -46,18 +46,15 @@
 #include <asm/syscalls.c>
 const int syscalltbl_native_max_id = SYSCALLTBL_LOONGARCH_MAX_ID;
 static const char *const *syscalltbl_native = syscalltbl_loongarch;
-<<<<<<< HEAD
 #elif defined(__riscv)
 #include <asm/syscalls.c>
 const int syscalltbl_native_max_id = SYSCALLTBL_RISCV_MAX_ID;
 static const char *const *syscalltbl_native = syscalltbl_riscv;
-=======
 #else
 const int syscalltbl_native_max_id = 0;
 static const char *const syscalltbl_native[] = {
 	[0] = "unknown",
 };
->>>>>>> 59b723cd
 #endif
 
 struct syscall {
